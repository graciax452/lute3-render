const player = document.querySelector("#player");
const timeline = document.querySelector(".timeline");
const volumeLine = document.querySelector(".volume");
const playBtn = document.querySelector("#play-btn");
const playBtnIcon = document.querySelector("#play-btn span");
const browseButton = document.querySelector("#audio_file");
const durationContainer = document.querySelector(".duration-container");
const durationElement = document.querySelector(".duration-container .duration");
const currentTimeElement = document.querySelector(
  ".duration-container .current-time"
);
const rewindButton = document.querySelector("#rewind-btn");
const ffButton = document.querySelector("#ff-btn");
<<<<<<< HEAD
const skipBackButton = document.querySelector("#skip-back-btn");
=======
const skipbackButton = document.querySelector("#skip-back-btn");
>>>>>>> c09adb6c
const playbackRateButton = document.querySelector("#playback-rate-btn");
const playbackRateIndicator = document.querySelector("#playback-rate-btn span");
const rewindAmountOption = document.querySelector("#rewind-option");

// const markerOverlay = document.querySelector(".marker");
const timelineContainer = document.querySelector("#timeline-container");
const bookmarkSaveBtn = document.querySelector("#bkm-save-btn");
const bookmarkDeleteBtn = document.querySelector("#bkm-delete-btn");
const bookmarkPrevBtn = document.querySelector("#bkm-prev-btn");
const bookmarkNextBtn = document.querySelector("#bkm-next-btn");

const theTextItems = document.querySelectorAll("#thetext .textitem");

<<<<<<< HEAD
// const bookmarksArray = [];
const bookmarksArray = [12.6, 42.3, 56.4, 87.2, 93, 98];
console.log(bookmarksArray);
let lastPlayTime = 0;
// let activeBookmark = null;

// recreate saved bookmarks
populateBookmarks(bookmarksArray);
=======
const bookmarksArray = [];
let lastPlayTime = null;
>>>>>>> c09adb6c

let jumpTimeBy = Number(rewindAmountOption.value);

browseButton.addEventListener("change", function (e) {
  if (e.target.files[0]) {
    player.src = URL.createObjectURL(e.target.files[0]);
  }
});

player.onloadedmetadata = function () {
  durationElement.textContent = timeToDisplayString(player.duration);
  timeline.max = player.duration;
  if (lastPlayTime) timeline.value = lastPlayTime;

  playBtn.style.backgroundImage = 'url("/static/icn/play.svg")';
  changeVolume();
  resetPlaybackRate();
};

<<<<<<< HEAD
function populateBookmarks(array) {
  array.forEach((pos) => addBookmark(pos));
}

function addBookmark(pos) {
  const marker = document.createElement("div");
  marker.classList.add(`marker-${pos}`);
  timelineContainer.appendChild(marker);
  marker.style.cssText = `
                          position: absolute;
                          left: ${pos}%;
                          height: 1.1rem;
                          top: 0;
                          width: 1%;
                          transform: translate(-50%, 0);
                          background-color: orangered;
                          box-sizing: border-box;
                          user-select: none;
                          pointer-events: none;
                          `;
}

function jumpToBookmark(oper) {
  // if (lastPlayTime) {
  let ind;

  console.log(`lastPlayTime initially is ${lastPlayTime}`);
  
  if (oper === "next") ind = bookmarksArray.findIndex((element) => element > lastPlayTime);
  else ind = bookmarksArray.findLastIndex((element) => element < lastPlayTime);
  console.log(`matchedInd is ${bookmarksArray[ind]}`)
  if (ind == -1) return;
  // else ind = ind;

  const m = bookmarksArray[ind];
  // activeBookmark = m;
  timeline.value = m;
  lastPlayTime = m;
  updateCurrentTime();
  // console.log(`m is ${m}`);
  console.log(`lastPlayTime after is ${lastPlayTime}`);
  // console.log(calculateTime(player.currentTime));
  // }
}

function calculateTime(secs) {
  const minutes = Math.floor(secs / 60);
  const seconds = Math.floor(secs % 60);
  const returnedSeconds = seconds < 10 ? `0${seconds}` : `${seconds}`;
=======
function timeToDisplayString(secs) {
  const minutes = Math.floor(secs / 60);
  const seconds = parseFloat((secs % 60).toFixed(1));
  const m = minutes < 10 ? `0${minutes}` : `${minutes}`;
  const s = seconds < 10 ? `0${seconds}` : `${seconds}`;
  return `${m}:${s}`;
}

function updateCurrentTime() {
  if ((player.duration ?? 0) == 0)
    return;
  player.currentTime = timeline.value;
}
>>>>>>> c09adb6c

function timeToPercent(t) {
  return (t * 100 / player.duration);
}

playBtn.addEventListener("click", function () {
  if ((player.duration ?? 0) == 0)
    return;
  if (player.paused)
    player.play();
  else
    player.pause();
});

player.addEventListener("pause", function () {
  playBtn.style.backgroundImage = 'url("/static/icn/play.svg")';
});

// Listening for form opened event created by lute/templates/term/_form.html.
window.addEventListener("message", function(event) {
    if (event.data.event === "LuteTermFormOpened") {
        player.pause();
    }
});

player.addEventListener("play", function () {
  playBtn.style.backgroundImage = 'url("/static/icn/pause.svg")';
});

theTextItems.forEach((item) =>
  item.addEventListener("mousedown", () => player.pause())
);

player.addEventListener("timeupdate", function () {
  // const timelinePosition = (player.currentTime / player.duration) * 100;
  timeline.value = player.currentTime;

  const t = timeline.value;  // quantized value.
  timeline.style.backgroundSize = `${timeToPercent(t)}% 100%`;
  currentTimeElement.textContent = timeToDisplayString(timeline.value);
  lastPlayTime = timeline.value;
});

timeline.addEventListener("input", updateCurrentTime);


/* ****************************
 * Volume.
 */

function changeVolume() {
  player.volume = volumeLine.value / 100;
  volumeLine.style.backgroundSize = `${volumeLine.value}% 100%`;
}

<<<<<<< HEAD
function updateCurrentTime() {
  // console.log(player.duration);
  if (player.duration) {
    player.currentTime = (timeline.value / 100) * player.duration;
  }
}

function changeTimelinePosition() {
  // const timelinePosition = (player.currentTime / player.duration) * 100;
  // timelinePositionPercent = convertTimeToPercentage();
  timeline.style.backgroundSize = `${timeline.value}% 100%`;
  // timeline.value = timelinePositionPercent;
  currentTimeElement.textContent = calculateTime(player.currentTime);

  // lastPlayTime = Number(Number(timeline.value).toPrecision(3));
  console.log(`timelinevalue is ${timeline.value}`)
  lastPlayTime = Number(timeline.value);
  // console.log(lastPlayTime);
}
=======
volumeLine.addEventListener("input", changeVolume);

>>>>>>> c09adb6c

/* ****************************
 * Rewind, ff.
 */

rewindAmountOption.addEventListener("change", function () {
  jumpTimeBy = Number(rewindAmountOption.value);
});

ffButton.addEventListener("click", function () {
  player.currentTime = player.currentTime + jumpTimeBy;
});

<<<<<<< HEAD
playBtn.addEventListener("click", function () {
  if (player.duration){
    if (player.paused) {
      player.play();
      // playBtn.style.backgroundImage = 'url("/static/icn/pause.svg")';
    } else {
      player.pause();
      // playBtn.style.backgroundImage = 'url("/static/icn/play.svg")';
    }
  }
=======
rewindButton.addEventListener("click", function () {
  player.currentTime = player.currentTime - jumpTimeBy;
>>>>>>> c09adb6c
});

skipbackButton.addEventListener("click", function () {
  player.currentTime = 0;
});

/* ****************************
 * Playback rate.
 */

playbackRateButton.addEventListener("mouseover", function() {
  scrollLeft = document.documentElement.scrollLeft;
  scrollTop = document.documentElement.scrollTop;
  window.onscroll = function () {
    window.scrollTo(scrollLeft, scrollTop);
  };
});

playbackRateButton.addEventListener("mouseleave", function() {
  window.onscroll = function () {};
});

playbackRateButton.addEventListener("wheel", function (e) {
  let r = player.playbackRate;
  if (e.deltaY < 0)
    r += 0.1;
  else
    r -= 0.1;
  if (r < 0.1)
    r = 0.1;
  if (r > 10)
    r = 10;
  player.playbackRate = r
  playbackRateIndicator.textContent = player.playbackRate.toFixed(1);
});

playbackRateButton.addEventListener("click", resetPlaybackRate);

function resetPlaybackRate() {
  player.playbackRate = 1.0;
  playbackRateIndicator.textContent = "1.0";
}


/* ****************************
 * Bookmark management.
 */

function addBookmark(currtime) {
  // console.log(`adding bookmark for currtime = ${currtime}`);
  const marker = document.createElement("div");
  marker.classList.add(marker_classname_from_time(currtime));
  timelineContainer.appendChild(marker);
  marker.style.cssText =
    `position: absolute;
     left: ${timeToPercent(currtime)}%;
     height: 1.1rem;
     top: 0;
     width: 1%;
     transform: translate(-50%, 0);
     background-color: orangered;
     box-sizing: border-box;
     user-select: none;
     pointer-events: none;`;
}

function marker_classname_from_time(timeline_value) {
  return `marker-${timeline_value}`.replace('.', '-');
}

<<<<<<< HEAD
=======
bookmarkSaveBtn.addEventListener("click", function () {
  // Note that for the time, we use the timeline.value, which has
  // step=0.1 and so is quantized to 0.1 of a second.  Should be good
  // enough.
  const t = timeline.value;
  if (bookmarksArray.includes(t))
    return;

  addBookmark(t);
  bookmarksArray.push(t);
  bookmarksArray.sort(function (a, b) {
    return a - b;
  });
  // console.log(`added ${t} to bookmarksArray ${bookmarksArray}`);
});

bookmarkDeleteBtn.addEventListener("click", function() {
  const t = timeline.value;
  if (t == null)
    return;

  mc = marker_classname_from_time(t);
  // console.log(`with tval ${t}, deleting class ${mc}`);
  const markerDiv = document.querySelector(`.${mc}`);
  if (markerDiv) {
    markerDiv.remove();
  }

  // console.log(`pre-delete, have ${bookmarksArray}`);
  const ind = bookmarksArray.indexOf(t);
  if (ind != -1)
    bookmarksArray.splice(ind, 1);
  // console.log(`post-delete, have ${bookmarksArray}`);
})


/* ****************************
 * Bookmark navigation.
 */

>>>>>>> c09adb6c
bookmarkPrevBtn.addEventListener("click", function () {
  jumpToBookmark("prev");
});

bookmarkNextBtn.addEventListener("click", function () {
  jumpToBookmark("next");
});

<<<<<<< HEAD
skipBackButton.addEventListener("click", function() {
    timeline.value = 0;
    updateCurrentTime()
});

bookmarkSaveBtn.addEventListener("click", function () {
  // const markerPos = Number(convertTimeToPercentage().toPrecision(3));
  if (!player.duration) return;
  
  const markerPos = Number(timeline.value);

  if (bookmarksArray.includes(markerPos)) return;

  addBookmark(markerPos);
  // activateBookmark(markerPos);
  // activeBookmark = markerPos;
  bookmarksArray.push(markerPos);
  bookmarksArray.sort(function (a, b) {
    return a - b;
  });

  console.log(bookmarksArray);
});

bookmarkDeleteBtn.addEventListener("click", function() {
  if (lastPlayTime) {
    console.log(lastPlayTime);

    const markerDiv = document.querySelector(`.marker-${lastPlayTime}`);
    if (markerDiv) {
      markerDiv.remove();
      const ind = bookmarksArray.indexOf(lastPlayTime);
      bookmarksArray.splice(ind, 1);
    }

    console.log(bookmarksArray);
  }
})
=======
function jumpToBookmark(oper) {
  if (lastPlayTime == null)
    return;
  // console.log(`jumping to bookmark from time ${lastPlayTime}, currently have ${bookmarksArray}`);

  // Note for the findIndex, we have to use Number(d), as it
  // appears that javascript can sometimes do string comparisons.
  // e.g., if I had bookmarks [ 93.4, 224, 600 ], jumping backwards
  // from 224 doesn't find 93.4, because "93.4" > "224".
  if (oper === "next") {
    ind = bookmarksArray.findIndex((d) => Number(d) > lastPlayTime);
  }
  else {
    ind = bookmarksArray.findLastIndex((d) => Number(d) < lastPlayTime);
  }
  if (ind == -1) {
    // console.log('not found');
    return;
  }

  const m = bookmarksArray[ind];
  // console.log(`ind is ${ind} => bookmarksArray entry ${m}`);
  timeline.value = m;
  lastPlayTime = m;
  updateCurrentTime();
}
>>>>>>> c09adb6c
<|MERGE_RESOLUTION|>--- conflicted
+++ resolved
@@ -11,11 +11,7 @@
 );
 const rewindButton = document.querySelector("#rewind-btn");
 const ffButton = document.querySelector("#ff-btn");
-<<<<<<< HEAD
-const skipBackButton = document.querySelector("#skip-back-btn");
-=======
 const skipbackButton = document.querySelector("#skip-back-btn");
->>>>>>> c09adb6c
 const playbackRateButton = document.querySelector("#playback-rate-btn");
 const playbackRateIndicator = document.querySelector("#playback-rate-btn span");
 const rewindAmountOption = document.querySelector("#rewind-option");
@@ -29,19 +25,8 @@
 
 const theTextItems = document.querySelectorAll("#thetext .textitem");
 
-<<<<<<< HEAD
-// const bookmarksArray = [];
-const bookmarksArray = [12.6, 42.3, 56.4, 87.2, 93, 98];
-console.log(bookmarksArray);
-let lastPlayTime = 0;
-// let activeBookmark = null;
-
-// recreate saved bookmarks
-populateBookmarks(bookmarksArray);
-=======
 const bookmarksArray = [];
 let lastPlayTime = null;
->>>>>>> c09adb6c
 
 let jumpTimeBy = Number(rewindAmountOption.value);
 
@@ -61,57 +46,6 @@
   resetPlaybackRate();
 };
 
-<<<<<<< HEAD
-function populateBookmarks(array) {
-  array.forEach((pos) => addBookmark(pos));
-}
-
-function addBookmark(pos) {
-  const marker = document.createElement("div");
-  marker.classList.add(`marker-${pos}`);
-  timelineContainer.appendChild(marker);
-  marker.style.cssText = `
-                          position: absolute;
-                          left: ${pos}%;
-                          height: 1.1rem;
-                          top: 0;
-                          width: 1%;
-                          transform: translate(-50%, 0);
-                          background-color: orangered;
-                          box-sizing: border-box;
-                          user-select: none;
-                          pointer-events: none;
-                          `;
-}
-
-function jumpToBookmark(oper) {
-  // if (lastPlayTime) {
-  let ind;
-
-  console.log(`lastPlayTime initially is ${lastPlayTime}`);
-  
-  if (oper === "next") ind = bookmarksArray.findIndex((element) => element > lastPlayTime);
-  else ind = bookmarksArray.findLastIndex((element) => element < lastPlayTime);
-  console.log(`matchedInd is ${bookmarksArray[ind]}`)
-  if (ind == -1) return;
-  // else ind = ind;
-
-  const m = bookmarksArray[ind];
-  // activeBookmark = m;
-  timeline.value = m;
-  lastPlayTime = m;
-  updateCurrentTime();
-  // console.log(`m is ${m}`);
-  console.log(`lastPlayTime after is ${lastPlayTime}`);
-  // console.log(calculateTime(player.currentTime));
-  // }
-}
-
-function calculateTime(secs) {
-  const minutes = Math.floor(secs / 60);
-  const seconds = Math.floor(secs % 60);
-  const returnedSeconds = seconds < 10 ? `0${seconds}` : `${seconds}`;
-=======
 function timeToDisplayString(secs) {
   const minutes = Math.floor(secs / 60);
   const seconds = parseFloat((secs % 60).toFixed(1));
@@ -125,7 +59,6 @@
     return;
   player.currentTime = timeline.value;
 }
->>>>>>> c09adb6c
 
 function timeToPercent(t) {
   return (t * 100 / player.duration);
@@ -181,30 +114,8 @@
   volumeLine.style.backgroundSize = `${volumeLine.value}% 100%`;
 }
 
-<<<<<<< HEAD
-function updateCurrentTime() {
-  // console.log(player.duration);
-  if (player.duration) {
-    player.currentTime = (timeline.value / 100) * player.duration;
-  }
-}
-
-function changeTimelinePosition() {
-  // const timelinePosition = (player.currentTime / player.duration) * 100;
-  // timelinePositionPercent = convertTimeToPercentage();
-  timeline.style.backgroundSize = `${timeline.value}% 100%`;
-  // timeline.value = timelinePositionPercent;
-  currentTimeElement.textContent = calculateTime(player.currentTime);
-
-  // lastPlayTime = Number(Number(timeline.value).toPrecision(3));
-  console.log(`timelinevalue is ${timeline.value}`)
-  lastPlayTime = Number(timeline.value);
-  // console.log(lastPlayTime);
-}
-=======
 volumeLine.addEventListener("input", changeVolume);
 
->>>>>>> c09adb6c
 
 /* ****************************
  * Rewind, ff.
@@ -218,21 +129,8 @@
   player.currentTime = player.currentTime + jumpTimeBy;
 });
 
-<<<<<<< HEAD
-playBtn.addEventListener("click", function () {
-  if (player.duration){
-    if (player.paused) {
-      player.play();
-      // playBtn.style.backgroundImage = 'url("/static/icn/pause.svg")';
-    } else {
-      player.pause();
-      // playBtn.style.backgroundImage = 'url("/static/icn/play.svg")';
-    }
-  }
-=======
 rewindButton.addEventListener("click", function () {
   player.currentTime = player.currentTime - jumpTimeBy;
->>>>>>> c09adb6c
 });
 
 skipbackButton.addEventListener("click", function () {
@@ -303,8 +201,6 @@
   return `marker-${timeline_value}`.replace('.', '-');
 }
 
-<<<<<<< HEAD
-=======
 bookmarkSaveBtn.addEventListener("click", function () {
   // Note that for the time, we use the timeline.value, which has
   // step=0.1 and so is quantized to 0.1 of a second.  Should be good
@@ -345,7 +241,6 @@
  * Bookmark navigation.
  */
 
->>>>>>> c09adb6c
 bookmarkPrevBtn.addEventListener("click", function () {
   jumpToBookmark("prev");
 });
@@ -354,46 +249,6 @@
   jumpToBookmark("next");
 });
 
-<<<<<<< HEAD
-skipBackButton.addEventListener("click", function() {
-    timeline.value = 0;
-    updateCurrentTime()
-});
-
-bookmarkSaveBtn.addEventListener("click", function () {
-  // const markerPos = Number(convertTimeToPercentage().toPrecision(3));
-  if (!player.duration) return;
-  
-  const markerPos = Number(timeline.value);
-
-  if (bookmarksArray.includes(markerPos)) return;
-
-  addBookmark(markerPos);
-  // activateBookmark(markerPos);
-  // activeBookmark = markerPos;
-  bookmarksArray.push(markerPos);
-  bookmarksArray.sort(function (a, b) {
-    return a - b;
-  });
-
-  console.log(bookmarksArray);
-});
-
-bookmarkDeleteBtn.addEventListener("click", function() {
-  if (lastPlayTime) {
-    console.log(lastPlayTime);
-
-    const markerDiv = document.querySelector(`.marker-${lastPlayTime}`);
-    if (markerDiv) {
-      markerDiv.remove();
-      const ind = bookmarksArray.indexOf(lastPlayTime);
-      bookmarksArray.splice(ind, 1);
-    }
-
-    console.log(bookmarksArray);
-  }
-})
-=======
 function jumpToBookmark(oper) {
   if (lastPlayTime == null)
     return;
@@ -419,5 +274,4 @@
   timeline.value = m;
   lastPlayTime = m;
   updateCurrentTime();
-}
->>>>>>> c09adb6c
+}