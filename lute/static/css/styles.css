/**
 * \file
 * \brief Main stylesheet for the default theme.
 */

* {
    margin: 0;
    padding: 0;
}

body
{   
    --background-color: #fff;

    --status-0-color: #D5FFFF;
    --status-1-color: #F5B8A9;
    --status-2-color: #F5CCA9;
    --status-3-color: #F5E1A9;
    --status-4-color: #F5F3A9;
    --status-5-color: #DDFFDD;

    --status-98-color: #fb7373;
    --status-99-color: #73ce83;
    
    background-color: var(--background-color);
    color: #000000;
    font: 100%/1.25 "Lucida Grande",Arial,sans-serif,STHeiti,"Arial Unicode MS",MingLiu;
}

/* Main container div for Lute site content. */
.container {
    width: 95%;
    margin: 0 auto;
    box-sizing: border-box;
}

 .lutelogo_small
 {
     margin-right: 2px;
     float: left;
     width: 50px;
     height: auto;
 }

.header {
    display: flex;
    align-items: center; /* Vertically center the items */
}

a.home-link {
    text-decoration: none;
    color: black !important;
}

a.home-link:hover {
    text-decoration: none !important; /* Remove underline on hover */
}

.lutelogo {
    width: auto; /* Reset the width to auto */
    height: 3em; /* Set the height to match the text's font size */
    margin-right: 10px;
}

.title-container {
    flex: 1; /* Allow the title to take up remaining space */
}

p.version {
    margin: 0px;
    font-size: 0.6em;
    font-style: italic;
}

/* Style for the menu bar */

.menu-bar {
    display: flex;
    justify-content: space-between;
    align-items: center;
    padding: 1.7rem 0;
}

.title {
    font-size: 18px;
    font-weight: bold;
}

.menu {
    display: flex;
    justify-content: space-between;
    gap: 2.2rem;
}

.menu-item {
    position: relative; /* Required for sub-menu positioning */
}

/* main menu item text (not links) */
.menu-item > span {
    text-decoration: none;
    display: block;
    cursor: pointer;
    text-transform: uppercase;
    font-weight: bold;
    color: black !important;
}

.menu-item > a:hover {
    text-decoration: none;
}

.sub-menu {
    display: none;
    position: absolute;
    list-style-type: none;
    margin: 0;
    padding: 10px;
    background-color: #fff;
    box-shadow: 0 2px 4px rgba(0, 0, 0, 0.1);
    z-index: 1000;
    border: 1px solid #ccc;
}

.last-sub-menu {
    right: 0; /* Align the right edge of the sub-menu with the right edge of its container */
}

.sub-menu li {
    margin: 10px 0;
    white-space: nowrap;
}

.menu-item:hover .sub-menu {
    display: block;
}

/* end menu bar. */

/* Book listing */

div#divbooktable {
    width: 70% !important;
    display: table;
    margin-right: auto;
    margin-left: auto;
}

/* blank space to hang completed_book bullets while maintaining proper justification on the whole column */
a.book-title:before {
    content: '';
    display: inline-block;
    width: 16px;
    height: 16px;
    vertical-align: baseline;
    margin-right: 8px;
}

/* show a check mark for completed books */
a.completed_book:before {
    content: url('/static/icn/tick.png');
}

/**
  *  when the books list contains NO completed books, get rid of the awkward indent
  */
table#booktable:not(:has(a.completed_book)) a.book-title:before {
    display: none;
}

/* End book listing */

/* Term listing CSV export. */
button.buttons-csv {
    padding: 3px !important;
    margin: 5px 0 0 10px !important;
}


.flash-notice {
    margin: 20px;
    padding: 20px;
    background-color: #fff3cd;
    border-color: #ffeeba;
}

.flash-notice-narrow {
    margin-top: 2px;
    padding: 2px;
    background-color: #fff3cd;
    border-color: #ffeeba;
}

.small-flash-notice {
    margin-top: 3px;
    padding: 3px;
    background-color: #fff3cd;
    border-color: #ffeeba;
}

/* Screen layouts - two columns ************************/

div#term_form_left {
    width: 50%;
}

div#term_form_right {
    width: 50%;
    position: fixed;
    top: 120px;
    right: 0;
    height: 95%;
}

div#read_pane_left {
    width: 50%;
}

div#read_pane_right {
    display: grid;
    grid-template-rows: 18rem 1fr;
    position: static;
    width: 100%;
    height: 100%;
    box-sizing: border-box;
    position: fixed;
    /* different width and right values because #container width=95% */
    right: var(--read-grid-margin);
    width: calc(50% - var(--read-grid-margin));
    height: 100%;
    top: 0;
}

.read-pane-right-close-btn {
    display: none;
}

.reading_header_container {
    display: grid;
    grid-template-columns: min-content 1fr;
    gap: 2rem;
    justify-items: center;
    align-items: center;
    padding: 1.5rem 2.2rem 0 2.2rem;
}

.reading_header_mid {
    width: 100%;
}

.reading_header_page {
    justify-self: end;
}

#reading-header {
    background-color: var(--background-color);
    /* padding: 0 1.5rem 1.5rem 1.5rem; */
    margin-bottom: 2rem;
}

#page_indicator {
    font-weight: 500;
    font-size: 0.9rem;
}

.reading_header_mid_top {
    display: grid;
    grid-template-columns: auto 1fr;
    /* display: flex;
    justify-content: space-between; */
    margin: 0 1.6rem;
    margin-bottom: 0.2rem;
    gap: 0.9rem;
    align-items: end;
}
    
/* End layouts *****************************************/

/* Reader slide-in hamburger menu. *********************/

/* The hamburger slices. */
span.hamburger {
  width: 20px;
  height: 4px;
  /* margin-bottom: 3px; */
  background: #777;
  border-radius: 3px;
  display: block;
}

.hamburger-btn {
    display: flex;
    flex-direction: column;
    gap: 0.2rem;
    border: 1px solid #bcbcbc;
    border-radius: 6.9px;
    padding: 0.5rem;
    box-sizing: border-box;
    cursor: pointer;
}

#reading_menu.open-menu {
  transform: translateX(0);
}

#reading_menu {
  display: flex;
  flex-direction: column;
  gap: 0.3rem;
    
  padding: 0;
  margin: 0;
  position: fixed;
  left: 0;
  top: 0;
  z-index: 1004; /* higher than audio, header and right_pane (for mobile view) */
  height: 100vh;
  border-right: 4px solid #a9cfef;
  box-shadow: 1px 0 3px 2px #9393933d;
  box-sizing: border-box;
  background-color: var(--background-color);

  transform-origin: 0% 0%;
  transform: translate(-100%, 0);
  transition: transform 0.3s cubic-bezier(0.77,0.2,0.05,1.0);
}

#reading_menu ul {
  margin: 0;
  list-style: none;
  padding: 0 1.6rem 0 1rem;
}

#reading_menu li a {
  display: flex;
  align-items: center;
  gap: 0.4rem;

  color: inherit;
  box-sizing: border-box;
  text-decoration: none;
}

#reading_menu .menu-list-item-text {
  padding: 0.5rem 0.6rem;
  border-radius: 5px;
}

#reading_menu .menu-list-item-text:hover,
.close-btn:hover,
.text-options-button:hover {
    background-color: #d5e9fa;
    cursor: pointer;
}

.menu-icon{
  width: 18px;
  height: 18px;
}

.close-btn {
  background-image: url("/static/icn/close.svg");
  background-position: center;
  background-repeat: no-repeat;
  width: 20px;
  height: 20px;
  padding: 0.9rem;
  border-radius: 5px;
  border: none;
  background-size: 42.4%;
  background-color: transparent;
  cursor: pointer;
}

.reading-menu-close-btn {
  margin-left: 5.4rem;
}

#reading_menu .text-options-container {
  display: grid;
  grid-template-columns: max-content max-content;
  justify-content: center;
  gap: 0.2rem;
  padding: 0;
  margin-bottom: 1rem;
}

.text-options-btn-container {
  /* background-color: #d3ebffc9; */
  padding: 0.2rem;
  border-radius: 5px;
}

.reading_header_left {
  display: flex;
  align-items: center;
  gap: 1rem;
}

.reading_menu_logo_container {
  display: flex;
  justify-content: space-between;
  align-items: center;
  gap: 0.4rem;
  margin-bottom: 1.2rem;
  background-color: aliceblue;
  padding: 0.9rem 1.5rem;
}
/* End reader slide-in hamburger menu. *********************/

.read_page_nav {
    display: block;
    font-size: 1.2rem;
    line-height: 1; /* higher value adds unnecessary height */
    cursor: pointer;
    user-select: none;
    color: var(--read-slider-color);
}

.read_page_disabled {
    color: lightgrey;
    cursor: default;
}

div#reading-footer span {
    margin: 5px;
}

.texttitlecontainer {
    overflow: hidden;
    white-space: nowrap;
}

#headertexttitle {
    font-size: 0.9rem;
    font-weight: normal;
    margin: 0;
}

#thetexttitle {
    font-size: 1.5rem;
    margin-bottom: 1rem;
}

#thetexttitle,
div#thetext {
    padding: 0 2.2rem;
    padding: 0 2.2rem;
}

div#thetext p {
    line-height: 1.25;
    margin-top: 1em;
    margin-bottom: 1em;
    font-size: 0;
}

.nomarginblock {
    margin-block-start: 0px;
    margin-block-end: 0px;
}

p
{
    margin: 5px 0 5px 0;
    padding: 0;
}

h1 {
    margin: 1rem 0;
}

h2 {
    margin: 0.8rem 0;
}

h3
{
    margin: 0px 0 0px 0;
    padding: 0;
}

h4
{
    margin: 5px 0 10px 0;
    padding: 0;
}

span.flashtextcopy {
    background-color: yellow !important;
}

span.status0
{
    background-color: var(--status-0-color);
    color: #000000;
}

span.status1
{
    background-color: var(--status-1-color);
    color: #000000;
}

span.status2
{
    background-color: var(--status-2-color);
    color: #000000;
}

span.status3
{
    background-color: var(--status-3-color);
    color: #000000;
}

span.status4
{
    background-color: var(--status-4-color);
    color: #000000;
}

span.status5
{
    background-color: var(--status-5-color);
    color: #000000;
}

/* span.status99, span.status98 have no styles, just regular text. */

span.hasflash:after {
    content: "*";
    color: black;
}

span.overlapped:before {
    content: "\207A";
    color: black;
}

span.textsentence {
     /* The weird "font-size: 0%" prevents excess space between the spans! */
     /* span.textitem then re-sets the font size for the words. */
    font-size: 0%;
}

/** A word shown in the reading pane. */
span.textitem
{
    font-size: 16px;
    color: #000000;
    display:inline-block;

    /* disallow select, only allow mouse-down-drag-up to define multiword
   terms. */
    user-select: none;

    /* Add a transparent border so that when the .wordhover or .kwordmarked
   style is added, things don't get pushed around. */
    border-bottom: 1px solid transparent;
}

.click
{
    cursor: pointer;
    color: #C00000;
}

.hide
{
    display: none;
}

a {
    text-decoration: none;
    color: #0000FF;
}

a:link {
    color: #0000EE;
}

a:visited {
    color: #0000EE;
}

a:hover {
    color: #C00000;
    text-decoration: underline;
}

a:focus {
    color: #C00000;
}

a:active {
    color: #C00000;
}
 
 
img
{
    border: 0pt none;
}

.uwordmarked
{
    font-weight: bold;
    border-top: 3px solid red;
    border-bottom: 3px solid red;
    border-right: 3px solid red;
    border-left: 3px solid red;
}

.wordhover
{
    border-bottom: 1px solid blue !important;
}

.kwordmarked
{
    border-bottom: 1px solid red !important;
}

.newmultiterm
{
    background: yellow !important;
}

#termtags
{
    width: 340px;
    margin-top: 0px;
    margin-bottom: 0px;
    margin-left: 2px;
}

#texttags
{
    width: 340px;
    margin-top: 0px;
    margin-bottom: 0px;
    margin-left: 2px;
}

.nowrap
{
    white-space: nowrap;
    margin-left: 20pt;
}

/* Widening the tooltip. */
div.ui-tooltip {
    max-width: 400px !important;
    z-index: 1000; /*higher than audio because of words on the bottom, but lower than header and side menu */
}

.tooltip-image {
    max-width: 150px;
    max-height: 150px;
    width: auto;
    height: auto;
}

ul.sentencelist {
    margin-block-start: 3px;
}

.termpopup-tag {
    background-color: #e7e7e7;
    color: black;
    padding: 0 1px 0 1px;
    border: 1px solid darkgrey;
}

/* error handler */

div.bug_report {
    margin: 20px;
    padding: 5px;
    border: 1px solid grey;
}

div.code {
    font-family: 'Courier New', Courier, monospace;
    line-height: 1.5;
    padding: 20px;
    background-color: #f8f9fa;
}

div.code pre {
    white-space: pre-wrap;
    background-color: #f8f9fa;
    border: 1px solid #dee2e6;
    border-radius: 5px;
    padding: 15px;
    overflow: auto;
    max-height: 500px;
    font-size: 14px;
    color: #212529;
}


/********************************
 * Type controls menu
 */

.text-options-button {
    width: 36px;
    height: 36px;
    border-radius: 5px;
    border: 2px solid #d5e9fa;
    background-color: white;
    background-position: center;
    background-repeat: no-repeat;
    background-size: cover;
    cursor: pointer;
}

.font-plus {
    background-image: url("/static/icn/font-increase.svg");
}

.font-minus {
    background-image: url("/static/icn/font-decrease.svg");
}

.lh-plus {
    background-image: url("/static/icn/line-spacing-increase.svg");
}

.lh-minus {
    background-image: url("/static/icn/line-spacing-decrease.svg");
}

.width-plus {
    background-image: url("/static/icn/caret-right.svg");
}

.width-minus {
    background-image: url("/static/icn/caret-left.svg");
}

.column-one {
    background-image: url("/static/icn/text-column-one.svg");
}

.column-two {
    background-image: url("/static/icn/text-column-two.svg");
}

/*********************************
 * read page layout
 */

#read_pane_container {
    --read-grid-margin: 0; /*(100 - 95) / 2 -> do not use calc here. does not work*/
    width: 100%;
}

#wordframeid {
    height: 100% !important;
}

#dictframeid {
    /* calc for crawlbar */
    /* height: calc(100% - 20px) !important; */
    height: 100% !important;
    align-self: end;
}

/* resize */

/* border */
#read_pane_right::after {
    content: '';
    background-color: #dbefff;
    position: absolute;
    left: 0;
    top: 0;
    transform: translateX(-50%);
    width: 4px;
    height: 100%;
    cursor: col-resize;
}

/* border */
.dictframecontainer::after {
    content: '';
    background-color: #dbefff;
    /* background-image: linear-gradient(to right, #dbefff 50%, #dbefff 50%); */
    position: absolute;
    top: 0;
    left: 0;
    height: 4px;
    width: 100%;
    cursor: row-resize;
}

.dictframecontainer {
    position: relative;
    /* overflow: hidden; contents overflow (over audio player) if height is too small */
    /* there's no much point in hiding it. because after first term save it doesn't get hidden again anyway */
    /* disabling it for now. */
    /*opacity: 0; to hide the after element. easier this way */
}


/* read slider */
#read-slider {
    -webkit-appearance: none;
    appearance: none;
    width: 100%;
    height: 1rem;
    margin: 0;
    background-color: #d7d7d7;
    border-radius: 3px;
    box-sizing: border-box;
    background-size: 0% 100%;
    background-image: linear-gradient(var(--read-slider-color), var(--read-slider-color));
    background-repeat: no-repeat;
}

#read-slider::-moz-range-thumb {
    width: 30px;
    height: 1rem;
    border: 2px solid var(--read-slider-color);
    background-size: 80%;
    border-radius: 5px;
    background-color: #fff;
    background-size: 60%;
  
    background-position: center;
    background-repeat: no-repeat;
    padding: 0;
    box-sizing: border-box;
}

#read-slider::-webkit-slider-thumb {
    -webkit-appearance: none;
    width: 30px;
    height: 1rem;
    border: 2px solid var(--read-slider-color);
    background-size: 80%;
    border-radius: 5px;
    background-color: #fff;
    background-size: 60%;
  
    background-position: center;
    background-repeat: no-repeat;

    padding: 0;
    box-sizing: border-box;
}

#read-slider.read_page_disabled::-moz-range-thumb {
    border: 2px solid #d7d7d7;
}

#read-slider.read_page_disabled::-webkit-slider-thumb {
    border: 2px solid #d7d7d7;
}

#read-slider::-webkit-slider-runnable-track {
  -webkit-appearance: none;
  box-shadow: none;
  border: none;
}

#read-slider::-moz-range-track {
  box-shadow: none;
  border: none;
}

.read-slide-container {
    display: flex;
    align-items: center;
    gap: 0.4rem;

    --read-slider-color: #79b7e7;
}


/* STYLES FOR PAGE BOOKMARKS */
.read-bkm-btn {
    font-size: 1.6rem;
    color: var(--read-slider-color);
}

.read-bkm-btn {
    background-position: center;
    background-repeat: no-repeat;
    background-size: cover;
    border: none;
    padding: 0;
    border-radius: 50%;
  
    background-color: white;
    cursor: pointer;
    user-select: none;
    --webkit-user-select: none;

    display: none; /*temporarily*/
}

/* .read-bookmark-buttons-container { */
    /* display: grid; */
    /* grid-template-columns: min-content min-content; */
    /* gap: 0.4rem; */
/* } */

/* #read-bkm-save-btn {
    background-image: url("/static/icn/bookmark-off.svg");
    height: 28px;
    width: 28px;

    border-radius: unset;
    background-size: 67%;
    background-color: transparent;
} */
  
/* #read-bkm-prev-btn {
    background-image: url("/static/icn/prev.svg");
    height: 28px;
    width: 28px;
}
  
#read-bkm-next-btn {
    background-image: url("/static/icn/next.svg");
    height: 28px;
    width: 28px;
} */

/* .read-bookmark-jump-container {
    display: flex;
    align-items: center;
    gap: 0.3rem;
} */

/* .read-bookmark-buttons-container {
    display: flex;
} */


/* COMMON FORM STYLES */
#text,
#translation,
#romanization,
#book #title, 
#book #source_uri,
#backup_dir, 
#mecab_path, 
#custom_styles,
#language input {
    /* width: 100%; */
    font-size: 0.9rem;
    font-family: inherit;
    padding: 0.2rem 0.2rem;
    border: 1px solid #ddd;
    border-radius: 3px;
    box-sizing: border-box;
}


/* GENERAL FORM STYLES */
textarea {
    width: 100%;
    resize: vertical;
}

ul.shorttaglist {
    box-sizing: border-box;
    display: flex;
    flex-wrap: wrap;
    gap: 0.1rem;
    padding: 0;
}

::placeholder {
    font-family: inherit;
}

.btn {
    font-size: 0.8rem;
    padding: 0.25rem 0.7rem;
}

/* TABLE STYLES */
th, td {
    padding: 2px;
}

tbody {
    vertical-align: top;
}

table input:not([type="checkbox"]) {
    width: 100%;
}

.statsWordsRead th, 
.statsWordsRead td { 
    padding: 5px; 
}

#book,
#termimport,
#language,
.settingstable {
    width: 80%;
}

#edit-page-table {
    width: 50%;
}

#edit-page-table textarea {
    height: 18rem;
}

#termimport td:first-child,
.settingstable td:first-child {
    width: 20rem;
}

#book td:first-child,
#language td:first-child {
    width: 15rem;
}

#predefined-lang-container {
    margin-left: 0.3rem;
    margin-bottom: 0.4rem;
}

#predefined {
    margin-left: 5.3rem;
}

.smallfilename {
    font-size: 0.8em;
    font-style: italic;
}

div.help-text {
    font-size: 0.8em;
    font-style: italic;
    color: gray !important;
}


/* TERM FORM STYLES */
#term-form-container {
    padding: 1.5rem;
    padding-bottom: 1rem;
}

#translation-container {
    display: grid;
    grid-template-columns: 1fr;
    gap: 0 0.6rem;
}

#romanization {
    width: 100%;
}

#translation {
    height: 50px;
    min-height: 50px;
    vertical-align: top /* removes annoying extra space below */
}

#term {
    display: flex;
    flex-direction: column;
    gap: 0.2rem;
}

#term-form #text {
    flex: 1;
}

#def-container {
    display: flex;
    align-items: center;
    gap: 0.6rem;
}

.term-element-box {
    display: flex;
    gap: 0.5rem;
}

<<<<<<< HEAD
=======
#status-container {
    display: flex;
    justify-content: space-between;
    align-items: center;
}

#follow-parent-container {
    text-align: right;
}

#status {
    display: flex;
    list-style: none;
    gap: 0.8rem;
}

input[type="checkbox"][disabled] + label {
  color: #ccc;
}

>>>>>>> a8a405fe
#term-button-container {
    display: flex;
    justify-content: space-between;
    align-items: center;
}

#term-button-container .term-element-box {
    gap: 0.2rem;
}

.zoomableTermImage {
    transition: transform 0.2s; /* Animation */
    border-radius: 3px;
    border: 1px solid #ddd;
    box-sizing: border-box;
    width: 40px;
    display: none;
}

.zoomableTermImage:hover {
    transform: scale(4) translate(-17px, 5px);
}


/* STATUS RADIO */

#status input[type="radio"] {
    display: none;
}

#status {
    --status-border-color: #828e904d;
    --status-border-radius: 3px;

    display: flex;
    align-items: center;
    list-style: none;
}

#status label {
    display: flex;
    align-items: center;
    justify-content: center;
    border: 1px solid var(--status-border-color);
    color: #474747;
    width: 30px;
    height: 30px;
    box-sizing: border-box;
    cursor: pointer;
}

#status input[type="radio"]:checked+label {
    font-weight: 700;
    color: #3c3c3c;
    box-shadow: inset 0 0 0 2px #4e4f51c4;
    border: none;
}

#status input[type="radio"]#status-5:checked+label,
#status input[type="radio"]#status-6:checked+label {
    color: #fff;
    font-weight: normal;
}

/* move label back border width amount*/
#status input[type="radio"]#status-0:checked + label {
    padding-left: 1px;
}

#status input[type="radio"]#status-5:checked + label {
    padding-right: 1px;
}

#status label[for="status-0"] {
    background-color: var(--status-1-color);

    border-top-left-radius: var(--status-border-radius);
    border-bottom-left-radius: var(--status-border-radius);

    border-right: none;
}

#status label[for="status-1"],
#status label[for="status-2"],
#status label[for="status-3"],
#status label[for="status-4"] {
    border-right: none;
    border-left: none;
}

#status label[for="status-1"] {
    background-color: var(--status-2-color);
}

#status label[for="status-2"] {
    background-color: var(--status-3-color);
}

#status label[for="status-3"] {
    background-color: var(--status-4-color);
}

#status label[for="status-4"] {
    background-color: var(--status-5-color);
}

#status label[for="status-5"] {
    background-color: var(--status-99-color);

    border-top-right-radius: var(--status-border-radius);
    border-bottom-right-radius: var(--status-border-radius);

    border-left: none;
}

#status label[for="status-6"] {
    background-color: var(--status-98-color);

    border-radius: var(--status-border-radius);

    margin-left: 10px;
}

/* replace Wkn and Ign */
#status label[for="status-5"],
#status label[for="status-6"] {
    color: #fff;
    font-size: 0;
}

#status label[for="status-5"]::after {
    content: "✔";
    font-size: 1rem;
}

#status label[for="status-6"]::after {
    content: "✖";
    font-size: 1rem;
}

/* SETTINGS TABLE */
#custom_styles {
    height: 100px;
    font-size: 1rem;
    font-family: 'Courier New', Courier, monospace;
}

#current_theme, 
#japanese_reading, 
#backup_count, 
#test_mecab_btn {
    width: 8rem;
    box-sizing: border-box;
}


/* CREATE BOOK TABLE */
#book #text {
    height: 420px;
}


@media screen and (max-width: 980px) {

    #thetexttitle,
    div#thetext {
        padding: 0 3.2rem;
        padding: 0 3.2rem;
    }

    #reading_menu li a {
        font-size: 1.6rem;
        gap: 0.9rem;
    }

    .reading_menu_logo_container {
        margin-bottom: 2.2rem;
    }

    .menu-icon {
        width: 2rem;
        height: 2rem;
    }

    .text-options-button {
        width: 3rem;
        height: 3rem;
    }

    .text-options-btn-container:nth-child(3),
    .text-options-btn-container:nth-child(4) {
        display: none;
    }

    .text-options-container {
        gap: 0.3rem !important;
        grid-template-columns: max-content max-content !important;
    }

    .close-btn {
        padding: 1.3rem;
    }

    .read-pane-right-close-btn {
        position: absolute;
        left: 0;
        top: 0;
        width: 50px;
        transform: translateY(-100%);
        background-image: url("/static/icn/close-white.svg");
        background-color: #79b7e7;
        border-top-left-radius: 0;
        
        display: block;
    }

    .read-pane-right-close-btn:hover {
        background-color: #79b7e7;
    }

    #reading-header {
        position: fixed;
        left: 0;
        top: 0;
        width: 100%;
        background: var(--background-color);
        height: 7.5rem;
        z-index: 1001;
        box-shadow: 0 0 12px 0 #dfdfdf;
    }

    div.ui-tooltip {
        z-index: 1002;
    }

    #read_pane_left {
        width: unset !important;
        margin-top: 10rem;
    }

    .reading_header_container {
        padding-right: 3.2em;
        padding-left: 3.2em;
        align-items: end;
    }

    .reading_header_left {
        align-items: flex-end;
    }

    div#read_pane_right {
        background-color: white;
        z-index: 1003;
        transform: translateY(100%);
        /* transition: all creates issues for drag resizing (laggy, slow)*/
        transition: transform 0.2s cubic-bezier(0.77,0.2,0.05,1.0), 
                    opacity 0.2s cubic-bezier(0.77,0.2,0.05,1.0);
        width: 100% !important;
        height: 100vh !important; /* unset height set when player is sticky */
        bottom: 0;
        left: 0;
        opacity: 0;
    }

    #read_pane_right::after {
        content: '';
        background-color: #79b7e7;
        position: absolute;
        left: 0;
        top: 0;
        transform: translateY(-50%);
        width: 100%;
        height: 6px;
        cursor: row-resize;
    }

    /*drag button*/
    #read_pane_right::before {
        content: '';
        background-color: #79b7e7;
        position: absolute;
        right: 0;
        top: 0;
        transform: translateY(-100%);
        width: 50px;
        height: 42px;
        cursor: row-resize;
        border-top-left-radius: 5px;
        background-image: url("/static/icn/drag-handle.svg");
        background-position: center;
        background-repeat: no-repeat;
        background-size: 91%;
    }

    .dictframecontainer::after {
        background-color: #79b7e7;
        height: 6px;
    }

    #read-slider {
        height: 1.7rem;
    }

    #read-slider::-moz-range-thumb {
        width: 2.2rem;
        height: 2rem;
    }

    #read-slider::-webkit-slider-thumb {
        width: 2.2rem;
        height: 2rem;
    }

    .reading_header_mid_top {
        margin-left: 2.3rem;
        margin-right: 2.3rem;
    }

    .read_page_nav {
        font-size: 2.2rem;
    }

    #page_indicator,
    #headertexttitle {
        font-size: 1.1rem;
    }

    span.hamburger {
        width: 24px;
        height: 5px;
    }

    .lutelogo_small {
        width: 70px;
    }

    #booktable td:nth-child(2),
    #booktable th:nth-child(2),
    #booktable td:nth-child(3),
    #booktable th:nth-child(3) {
        display: none;
    }

    table#term {
        width: 100% !important;
    }
}<|MERGE_RESOLUTION|>--- conflicted
+++ resolved
@@ -1092,8 +1092,6 @@
     gap: 0.5rem;
 }
 
-<<<<<<< HEAD
-=======
 #status-container {
     display: flex;
     justify-content: space-between;
@@ -1104,17 +1102,10 @@
     text-align: right;
 }
 
-#status {
-    display: flex;
-    list-style: none;
-    gap: 0.8rem;
-}
-
 input[type="checkbox"][disabled] + label {
   color: #ccc;
 }
 
->>>>>>> a8a405fe
 #term-button-container {
     display: flex;
     justify-content: space-between;
