--- conflicted
+++ resolved
@@ -30,12 +30,7 @@
   </body>
 
   <script>
-<<<<<<< HEAD
-    let update_term_form = function(filename) {
-=======
-
     let _update_term_form_image = function(filename, new_url) {
->>>>>>> 50426220
       // Well, this took **far** too long to figure out ...
       let fr = window.parent.frames['wordframe'];
       if (fr == null) {
