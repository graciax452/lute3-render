{% extends 'base.html' %}

{% block title %}Reading &quot;{{ html_title }}&quot;{% endblock %}

{% block body %}

<script type="text/javascript" src="{{ url_for('static', filename='js/player.js') }}" charset="utf-8" defer></script>

<table style="table-layout: fixed; border-spacing: 0">
  <tr>
    <td width="2px">
      <img
        src="{{ url_for('static', filename='img/lute.png') }}"
        class="lutelogo_small"
      />
    </td>
    <td>
      <a href="/" tabindex="-1" id="reading_home_link">Home</a>
      {% if config.ENV == 'dev' %}
      <span style="background-color: blue; color: white; margin: 2px; padding: 2px">Dev environment</span>
      {% endif %}
    </td>
  </tr>
</table>

<div id="rendering_controls" style="display: none">
  <pre>
    book_id: <input id="book_id" value="{{ book.id }}">
    book_audio: <input id="book_audio_file" value="{{ book.audio_filename or '' }}">
    book_audio_current_pos: <input id="book_audio_current_pos" value="{{ book.audio_current_pos or 0 }}">
    book_audio_bookmarks: <input id="book_audio_bookmarks" value="{{ book.audio_bookmarks or '' }}">
    page_num: <input id="page_num" value="{{ page_num }}">
    page_count: <input id="page_count" value="{{ page_count }}">
    highlights: <span id="show_highlights">{{ show_highlights|lower }}</span>
    sentence translation url: <span id="translateURL" style="display: none">{{ dictionary_url }}</span>
  </pre>
</div>

<div id="read_pane_left">
  <div id="reading-header">
    <!-- Lacking css skills, so table layout to the rescue. -->
    <table style="width: 100%">
      <tr>
        <td align="left">
          <h2 style="margin: 0px">
            <span
              class="read_page_nav read_page_disabled"
              id="navPrev10"
              onclick="goto_relative_page(-10)"
              >&#171;</span>
            <span
              class="read_page_nav read_page_disabled"
              id="navPrev"
              onclick="goto_relative_page(-1)"
              >&#8249;</span>

            <span id="page_indicator">{{ page_num }}/{{ page_count }}</span>

            <span
              class="read_page_nav read_page_disabled"
              id="navNext"
              onclick="goto_relative_page(1)"
              >&#8250;</span>

            <span
              class="read_page_nav read_page_disabled"
              id="navNext10"
              onclick="goto_relative_page(10)"
              >&#187;</span>
          </h2>
        </td>
        <td align="right">
          {% if book.source_uri %}
          <a href="{{ book.source_uri }}" target="_blank" tabindex="-1">
            <img
              src="{{ url_for('static', filename='icn/external.png') }}"
              title="Show source URL" />
          </a>
          {% endif %}
          <span id="editText" style="cursor: pointer" onclick="edit_current_page()">
            <img
              src="{{ url_for('static', filename='icn/document--pencil.png') }}"
              title="Edit"
              alt="Edit" />
          </span>
          <img
            id="keyboard_shortcuts"
            style="margin-right: 10px"
            src="{{ url_for('static', filename='icn/question-balloon.png') }}"
            title="Keyboard shortcuts"
          />
        </td>
      </tr>
    </table>

    <hr />
  </div>

  <div class="audio-player-container" style="display: none">
    <audio id="player" preload="metadata" src=""></audio>

    <div class="audio-player-top-container">
      <!-- <div class="play-btn-container"> -->
      <button id="play-btn" class="audio-button"></button>
      <!-- </div> -->
      <div class="audio-player-central-container">
        <div id="timeline-container" class="audio-player-timeline-container">
          <!-- max is set very large so that when file is pre-loaded,
          the current position isn't truncated. -->
          <input type="range" class="timeline" max="1000000000" value="0"
          step="0.1" />
<<<<<<< HEAD
=======
          <div class="bookmark-markers-container"></div>
>>>>>>> 4054aa97
          <div class="duration-container">
            <span class="current-time">0:00</span>
            <span class="duration">0:00</span>
          </div>
        </div>
        <div class="audio-player-controls-container">
          <!-- <div class="skip-back-btn-container"> -->
          <button id="skip-back-btn" class="audio-button"></button>
          <!-- </div> -->
          <div class="rewind-container">
            <div class="rewind-btn-container">
              <button id="rewind-btn" class="audio-button"></button>
              <button id="ff-btn" class="audio-button"></button>
            </div>
            <select name="rewind-option" id="rewind-option">
              <option value="3">3 sec</option>
              <option value="5" selected>5 sec</option>
              <option value="10">10 sec</option>
              <option value="30">30 sec</option>
              <option value="60">60 sec</option>
            </select>
          </div>
          <!-- <div class="playback-rate-container"> -->
          <button id="playback-rate-btn" class="audio-button"><span>1.0</span></button>
          <!-- </div> -->
        </div>
      </div>
      <div class="audio-player-right-container">
        <!-- <div class="volume-container"> -->
          <!-- <button id="volume-on-btn"><span></span></button> -->
<<<<<<< HEAD
          <input type="range" class="volume" max="100" value="100"/>
        </div>
        <div class="bookmark-container">
          <div class="bookmark-btn-container">
            <button id="bkm-save-btn"></button>
            <button id="bkm-delete-btn"></button>
          </div>
=======
        <input type="range" class="volume" max="100" value="100"/>
        <!-- </div> -->
        <div class="bookmark-buttons-container">
          <!-- <div class="bookmark-btn-container"> -->
          <button id="bkm-save-btn" class="audio-button"></button>
            <!-- <button id="bkm-delete-btn"></button> -->
          <!-- </div> -->
>>>>>>> 4054aa97
          <div class="bookmark-jump-container">
            <button id="bkm-prev-btn" class="audio-button"></button>
            <button id="bkm-next-btn" class="audio-button"></button>
          </div>
        </div>
      </div>
      <button id="pin" class="audio-button"></button>
    </div>
  </div>

  <h2 id="thetexttitle">{{ book.title }}</h2>

  <div id="thetext" {% if is_rtl %}dir="rtl" {% endif %}>
    ...
  </div>

  <div id="reading-footer" style="text-align: center">
    <h2>
      <span
        id="footerMarkRestAsKnown"
        style="cursor: pointer"
        onclick="handle_page_done(true, 0)"
        title="Mark rest as known, mark page as read">
        <img src="{{ url_for('static', filename='icn/tick.png') }}" />
      </span>

      <span
        id="footerMarkRestAsKnownNextPage"
        style="cursor: pointer"
        onclick="handle_page_done(true, 1)"
        title="Mark rest as known, mark page as read, then go to next page">
        <img src="{{ url_for('static', filename='icn/tick.png') }}" />&#8250;
      </span>

      <span
        id="footerNextPage"
        style="cursor: pointer"
        onclick="handle_page_done(false, 1)"
        title="Mark page as read, then go to next page"
        >&#8250;</span>
    </h2>

    <div id="final_page_controls" class="hide">
      <h2>&#127881;</h2>
      <p>
        <a
          href=""
          tabindex="-1"
          onclick="$('#actionposter').submit(); return false;"
          >Archive book</a>
        |
        <a href="/" tabindex="-1">Home</a>
      </p>

      <form
        id="actionposter"
        method="post"
        action="/book/archive/{{ book.id }}"
        ></form>
    </div>

  </div>
</div>

<div id="read_pane_right">
  <iframe
    name="wordframe"
    id="wordframeid"
    class="rightreadingframe"
    src="about:blank"
    scrolling="auto"
    style="height: 35%; width: 100%"
    frameborder="0"
  >
    Frame support required.
  </iframe>

  <iframe
    name="dictframe"
    id="dictframeid"
    class="rightreadingframe"
    src="about:blank"
    scrolling="auto"
    style="height: 65%; width: 100%"
    frameborder="0"
  >
    Frame support required.
  </iframe>
</div>

<script>
  $(document).ready(function () {
    goto_relative_page(0);
    initialize_player();
  });

  // If book_audio_file is not null, stream the file.
  let initialize_player = function() {
    const have_file = ($('#book_audio_file').val() != '');
    if (!have_file) {
      return;
    }

    $('div.audio-player-container').show();
    t = parseFloat($('#book_audio_current_pos').val());
    const book_id = $('#book_id').val();
    player.currentTime = t;
    timeline.value = t;

    bookmarksArray = [];
    bkstring = $('#book_audio_bookmarks').val();
    bks = [];
    if (bkstring != "")
      bks = bkstring.split(';').map((b) => parseFloat(b));
    for (b of bks) {
      bookmarksArray.push(b);
    }

    player.src = `/useraudio/stream/${book_id}`;
    start_player_post_loop();
  };

  // Set "page X/Y" in page nav.
  let set_page_fraction = function() {
    const pagenum = parseInt($('#page_num').val());
    const maxpage = parseInt($('#page_count').val());
    $('#page_indicator').text(`${pagenum}/${maxpage}`);
  };

  // Enable page nav links, depending on page num.
  let enable_page_nav_links = function() {
    const pagenum = parseInt($('#page_num').val());
    const maxpage = parseInt($('#page_count').val());
    if (pagenum > 1) {
      $('#navPrev10').removeClass('read_page_disabled');
      $('#navPrev').removeClass('read_page_disabled');
    }
    else {
      $('#navPrev10').addClass('read_page_disabled');
      $('#navPrev').addClass('read_page_disabled');
    }
    if (pagenum < maxpage) {
      $('#navNext').removeClass('read_page_disabled');
      $('#navNext10').removeClass('read_page_disabled');
    }
    else {
      $('#navNext').addClass('read_page_disabled');
      $('#navNext10').addClass('read_page_disabled');
    }
  };


  // Show/hide footer controls.
  let set_footer_control_visibility = function() {
    const pagenum = parseInt($('#page_num').val());
    const maxpage = parseInt($('#page_count').val());
    if (pagenum == maxpage) {
      $('#final_page_controls').removeClass("hide");
      $('#footerMarkRestAsKnownNextPage').addClass("hide");
      $('#footerNextPage').addClass("hide");
    }
    else {
      $('#final_page_controls').addClass("hide");
      $('#footerMarkRestAsKnownNextPage').removeClass("hide");
      $('#footerNextPage').removeClass("hide");
    }
  };


  let show_hide_title = function(p) {
    const t = $('#thetexttitle');
    if (p == 1)
      t.removeClass('hide');
    else
      t.addClass('hide');
  };


  // Go to page relative to that stored in page_num input.
  function goto_relative_page(p) {
    const bookid = $('#book_id').val();
    const pagenum = parseInt($('#page_num').val());
    const maxpage = parseInt($('#page_count').val());
    let relpage = pagenum + p;
    if (relpage < 1)
      relpage = 1;
    if (relpage > maxpage)
      relpage = maxpage;

    const url = `/read/renderpage/${bookid}/${relpage}`;
    $.get(
      url,
      function(data, status) {
        $('#thetext').html(data);
        prepareTextInteractions();
        add_status_classes();
        start_hover_mode(false);
        $('#page_num').val(relpage);
        enable_page_nav_links();
        set_page_fraction();
        set_footer_control_visibility();
        show_hide_title(relpage);
      }
    );
  }

  let tooltip_help_hover_content = function (setContent) {
    $.ajax({
      url: `/read/keyboard_shortcuts`,
      type: "get",
      success: function (response) {
        setContent(response);
      },
    });
  };

  $("#keyboard_shortcuts").tooltip({
    position: {
      my: "left top+10",
      at: "left bottom",
      collision: "flipfit flip",
    },
    show: { easing: "easeOutCirc" },
    content: function (setContent) {
      tooltip_help_hover_content(setContent);
    },
  });


  function edit_current_page() {
    const bookid = $('#book_id').val();
    const pagenum = parseInt($('#page_num').val());
    location.href = `/read/editpage/${bookid}/${pagenum}`;
  }


  // Handle green checkmark in footer.
  function handle_page_done(mark_rest_known = false, next_relative_page = 0) {
    const bookid = $('#book_id').val();
    const pagenum = parseInt($('#page_num').val());
    data = {
      bookid: bookid,
      pagenum: pagenum,
      restknown: mark_rest_known
    };
    $.ajax({
      type: 'post',
      url: '/read/page_done',
      data: JSON.stringify(data),
      contentType: "application/json; charset=utf-8"
    }).done(function(d) {
      goto_relative_page(next_relative_page);
    });
  }


</script>

{% endblock %}<|MERGE_RESOLUTION|>--- conflicted
+++ resolved
@@ -109,10 +109,7 @@
           the current position isn't truncated. -->
           <input type="range" class="timeline" max="1000000000" value="0"
           step="0.1" />
-<<<<<<< HEAD
-=======
           <div class="bookmark-markers-container"></div>
->>>>>>> 4054aa97
           <div class="duration-container">
             <span class="current-time">0:00</span>
             <span class="duration">0:00</span>
@@ -143,15 +140,6 @@
       <div class="audio-player-right-container">
         <!-- <div class="volume-container"> -->
           <!-- <button id="volume-on-btn"><span></span></button> -->
-<<<<<<< HEAD
-          <input type="range" class="volume" max="100" value="100"/>
-        </div>
-        <div class="bookmark-container">
-          <div class="bookmark-btn-container">
-            <button id="bkm-save-btn"></button>
-            <button id="bkm-delete-btn"></button>
-          </div>
-=======
         <input type="range" class="volume" max="100" value="100"/>
         <!-- </div> -->
         <div class="bookmark-buttons-container">
@@ -159,7 +147,6 @@
           <button id="bkm-save-btn" class="audio-button"></button>
             <!-- <button id="bkm-delete-btn"></button> -->
           <!-- </div> -->
->>>>>>> 4054aa97
           <div class="bookmark-jump-container">
             <button id="bkm-prev-btn" class="audio-button"></button>
             <button id="bkm-next-btn" class="audio-button"></button>
