{% extends 'base.html' %} {% block title %}Reading &quot;{{ html_title
}}&quot;{% endblock %} {% block body %}

<script type="text/javascript" src="{{ url_for('static', filename='js/player.js') }}" charset="utf-8" defer></script>

<table style="table-layout: fixed; border-spacing: 0">
  <tr>
    <td width="2px">
      <img
        src="{{ url_for('static', filename='img/lute.png') }}"
        class="lutelogo_small"
      />
    </td>
    <td>
      <a href="/" tabindex="-1" id="reading_home_link">Home</a>
      {% if config.ENV == 'dev' %}
      <span style="background-color: blue; color: white; margin: 2px; padding: 2px">Dev environment</span>
      {% endif %}
    </td>
  </tr>
</table>

<div id="rendering_controls" style="display: block">
  <pre>
    book_id: <input id="book_id" value="{{ book.id }}">
    book_audio: <input id="book_audio_file" value="{{ book.audio_filename or '' }}">
    page_num: <input id="page_num" value="{{ page_num }}">
    page_count: <input id="page_count" value="{{ page_count }}">
    highlights: <span id="show_highlights">{{ show_highlights|lower }}</span>
    sentence translation url: <span id="translateURL" style="display: none">{{ dictionary_url }}</span>
  </pre>
</div>

<!-- TODO audio: on page change, move audio position to correct value. -->
<div id="read_pane_left">
  <div id="reading-header">
    <!-- Lacking css skills, so table layout to the rescue. -->
    <table style="width: 100%">
      <tr>
        <td align="left">
          <h2 style="margin: 0px">
            <span
              class="read_page_nav read_page_disabled"
              id="navPrev10"
              onclick="goto_relative_page(-10)"
              >&#171;</span>
            <span
              class="read_page_nav read_page_disabled"
              id="navPrev"
              onclick="goto_relative_page(-1)"
              >&#8249;</span>

            <span id="page_indicator">{{ page_num }}/{{ page_count }}</span>

            <span
              class="read_page_nav read_page_disabled"
              id="navNext"
              onclick="goto_relative_page(1)"
              >&#8250;</span>

            <span
              class="read_page_nav read_page_disabled"
              id="navNext10"
              onclick="goto_relative_page(10)"
              >&#187;</span>
          </h2>
        </td>
        <td align="right">
          <a>
            <label class="audio-label" for="audio_file">
              <!-- TOOD audio - image for loading -->
              <img
                src="{{ url_for('static', filename='icn/speaker-volume.png') }}"
                title="Load audio file" />
            </label>
          </a>
          <input type="file" id="audio_file" name="audio_file" />
          <a href="{{ book.source_uri }}" target="_blank" tabindex="-1">
            <img
              src="{{ url_for('static', filename='icn/external.png') }}"
              title="Show source URL" />
          </a>
          {% if book.source_uri %}
          <!-- TODO audio - what to do if the book has source uri or not? also, source_uri was for the source of the text, not audio, I think. -->
          {% endif %}
          <!-- TODO audio: change href for edit, use current page. -->
          <span id="editText" style="cursor: pointer" onclick="edit_current_page()">
            <img
              src="{{ url_for('static', filename='icn/document--pencil.png') }}"
              title="Edit"
              alt="Edit" />
          </span>
          <img
            id="keyboard_shortcuts"
            style="margin-right: 10px"
            src="{{ url_for('static', filename='icn/question-balloon.png') }}"
            title="Keyboard shortcuts"
          />
        </td>
      </tr>
    </table>

    <hr />
  </div>

  <div class="audio-player-container">
    <audio id="player" preload="metadata" src=""></audio>

    <div class="audio-player-top-container">
      <div class="play-btn-container">
        <button id="play-btn"><span></span></button>
      </div>
      <div class="audio-player-timeline-container-grid">
<<<<<<< HEAD
        <div id="timeline-container" class="audio-player-timeline-container"">
          <input type="range" class="timeline" max="100" value="0"  step="0.001"/>
=======
        <div id="timeline-container" class="audio-player-timeline-container">
          <input type="range" class="timeline" max="100" value="0" step="0.1" />
>>>>>>> c09adb6c
          <!-- <div class="marker"></div> -->
          <div class="duration-container">
            <span class="current-time">0:00</span>
            <span class="duration">0:00</span>
          </div>
        </div>
        <div class="audio-player-central-container">
          <div class="skip-back-btn-container">
            <button id="skip-back-btn"></button>
          </div>
          <div class="rewind-container">
            <div class="rewind-btn-container">
              <button id="rewind-btn"></button>
              <button id="ff-btn"></button>
            </div>
            <select name="rewind-option" id="rewind-option">
<<<<<<< HEAD
              <option value="1">1 sec</option>
              <option value="2">2 sec</option>
              <option value="3" selected>3 sec</option>
              <option value="4">4 sec</option>
              <option value="5">5 sec</option>
=======
              <option value="3">3 sec</option>
              <option value="5" selected>5 sec</option>
              <option value="10">10 sec</option>
              <option value="30">30 sec</option>
              <option value="60">60 sec</option>
>>>>>>> c09adb6c
            </select>
          </div>
          <div class="playback-rate-container">
            <button id="playback-rate-btn"><span>1.0</span></button>
          </div>
        </div>
      </div>
      <div class="audio-player-right-container">
        <div class="volume-container">
          <!-- <button id="volume-on-btn"><span></span></button> -->
          <input type="range" class="volume" max="100" value="100"/>
        </div>
        <!-- TODO audio: posting to controller to save bookmarks. -->
        <div class="bookmark-container">
          <div class="bookmark-btn-container">
            <button id="bkm-save-btn"></button>
            <button id="bkm-delete-btn"></button>
          </div>
          <div class="bookmark-jump-container">
            <button id="bkm-prev-btn"></button>
            <button id="bkm-next-btn"></button>
        </div>
        </div>
      </div>
    </div>
  </div>

  <div id="thetext" {% if is_rtl %}dir="rtl" {% endif %}>
    ...
  </div>

  <div id="reading-footer" style="text-align: center">
    <h2>
      <span
        id="footerMarkRestAsKnown"
        style="cursor: pointer"
        onclick="handle_page_done(true, 0)"
        title="Mark rest as known, mark page as read">
        <img src="{{ url_for('static', filename='icn/tick.png') }}" />
      </span>

      <span
        id="footerMarkRestAsKnownNextPage"
        style="cursor: pointer"
        onclick="handle_page_done(true, 1)"
        title="Mark rest as known, mark page as read, then go to next page">
        <img src="{{ url_for('static', filename='icn/tick.png') }}" />&#8250;
      </span>

      <span
        id="footerNextPage"
        style="cursor: pointer"
        onclick="handle_page_done(false, 1)"
        title="Mark page as read, then go to next page"
        >&#8250;</span>
    </h2>

    <div id="final_page_controls" class="hide">
      <h2>&#127881;</h2>
      <p>
        <a
          href=""
          tabindex="-1"
          onclick="$('#actionposter').submit(); return false;"
          >Archive book</a>
        |
        <a href="/" tabindex="-1">Home</a>
      </p>

      <form
        id="actionposter"
        method="post"
        action="/book/archive/{{ book.id }}"
        ></form>
    </div>

  </div>
</div>

<div id="read_pane_right">
  <iframe
    name="wordframe"
    id="wordframeid"
    class="rightreadingframe"
    src="about:blank"
    scrolling="auto"
    style="height: 35%; width: 100%"
    frameborder="0"
  >
    Frame support required.
  </iframe>

  <iframe
    name="dictframe"
    id="dictframeid"
    class="rightreadingframe"
    src="about:blank"
    scrolling="auto"
    style="height: 65%; width: 100%"
    frameborder="0"
  >
    Frame support required.
  </iframe>
</div>

<script>
  $(document).ready(function () {
    goto_relative_page(0);
    load_audio_if_present();
  });

  // If book_audio_file is not null, stream the file.
  let load_audio_if_present = function() {
    const have_file = ($('#book_audio_file').val() != '');
    if (!have_file)
      return;
    const book_id = $('#book_id').val();
    player.src = `/useraudio/stream/${book_id}`;
  };

  // Set "page X/Y" in page nav.
  let set_page_fraction = function() {
    const pagenum = parseInt($('#page_num').val());
    const maxpage = parseInt($('#page_count').val());
    $('#page_indicator').text(`${pagenum}/${maxpage}`);
  };

  // Enable page nav links, depending on page num.
  let enable_page_nav_links = function() {
    const pagenum = parseInt($('#page_num').val());
    const maxpage = parseInt($('#page_count').val());
    if (pagenum > 1) {
      $('#navPrev10').removeClass('read_page_disabled');
      $('#navPrev').removeClass('read_page_disabled');
    }
    else {
      $('#navPrev10').addClass('read_page_disabled');
      $('#navPrev').addClass('read_page_disabled');
    }
    if (pagenum < maxpage) {
      $('#navNext').removeClass('read_page_disabled');
      $('#navNext10').removeClass('read_page_disabled');
    }
    else {
      $('#navNext').addClass('read_page_disabled');
      $('#navNext10').addClass('read_page_disabled');
    }
  };


  // Show/hide footer controls.
  let set_footer_control_visibility = function() {
    const pagenum = parseInt($('#page_num').val());
    const maxpage = parseInt($('#page_count').val());
    if (pagenum == maxpage) {
      $('#final_page_controls').removeClass("hide");
      $('#footerMarkRestAsKnownNextPage').addClass("hide");
      $('#footerNextPage').addClass("hide");
    }
    else {
      $('#final_page_controls').addClass("hide");
      $('#footerMarkRestAsKnownNextPage').removeClass("hide");
      $('#footerNextPage').removeClass("hide");
    }
  };


  // Go to page relative to that stored in page_num input.
  function goto_relative_page(p) {
    const bookid = $('#book_id').val();
    const pagenum = parseInt($('#page_num').val());
    const maxpage = parseInt($('#page_count').val());
    let relpage = pagenum + p;
    if (relpage < 1)
      relpage = 1;
    if (relpage > maxpage)
      relpage = maxpage;
    const url = `/read/renderpage/${bookid}/${relpage}`;
    $.get(
      url,
      function(data, status) {
        $('#thetext').html(data);
        prepareTextInteractions();
        add_status_classes();
        start_hover_mode(false);
        $('#page_num').val(relpage);
        enable_page_nav_links();
        set_page_fraction();
        set_footer_control_visibility();
      }
    );
  }

  let tooltip_help_hover_content = function (setContent) {
    $.ajax({
      url: `/read/keyboard_shortcuts`,
      type: "get",
      success: function (response) {
        setContent(response);
      },
    });
  };

  $("#keyboard_shortcuts").tooltip({
    position: {
      my: "left top+10",
      at: "left bottom",
      collision: "flipfit flip",
    },
    show: { easing: "easeOutCirc" },
    content: function (setContent) {
      tooltip_help_hover_content(setContent);
    },
  });


  function edit_current_page() {
    const bookid = $('#book_id').val();
    const pagenum = parseInt($('#page_num').val());
    location.href = `/read/editpage/${bookid}/${pagenum}`;
  }


  // Handle green checkmark in footer.
  function handle_page_done(mark_rest_known = false, next_relative_page = 0) {
    const bookid = $('#book_id').val();
    const pagenum = parseInt($('#page_num').val());
    data = {
      bookid: bookid,
      pagenum: pagenum,
      restknown: mark_rest_known
    };
    $.ajax({
      type: 'post',
      url: '/read/page_done',
      data: JSON.stringify(data),
      contentType: "application/json; charset=utf-8"
    }).done(function(d) {
      goto_relative_page(next_relative_page);
    });
  }


</script>

{% endblock %}<|MERGE_RESOLUTION|>--- conflicted
+++ resolved
@@ -1,5 +1,8 @@
-{% extends 'base.html' %} {% block title %}Reading &quot;{{ html_title
-}}&quot;{% endblock %} {% block body %}
+{% extends 'base.html' %}
+
+{% block title %}Reading &quot;{{ html_title }}&quot;{% endblock %}
+
+{% block body %}
 
 <script type="text/javascript" src="{{ url_for('static', filename='js/player.js') }}" charset="utf-8" defer></script>
 
@@ -111,13 +114,8 @@
         <button id="play-btn"><span></span></button>
       </div>
       <div class="audio-player-timeline-container-grid">
-<<<<<<< HEAD
-        <div id="timeline-container" class="audio-player-timeline-container"">
-          <input type="range" class="timeline" max="100" value="0"  step="0.001"/>
-=======
         <div id="timeline-container" class="audio-player-timeline-container">
           <input type="range" class="timeline" max="100" value="0" step="0.1" />
->>>>>>> c09adb6c
           <!-- <div class="marker"></div> -->
           <div class="duration-container">
             <span class="current-time">0:00</span>
@@ -134,19 +132,11 @@
               <button id="ff-btn"></button>
             </div>
             <select name="rewind-option" id="rewind-option">
-<<<<<<< HEAD
-              <option value="1">1 sec</option>
-              <option value="2">2 sec</option>
-              <option value="3" selected>3 sec</option>
-              <option value="4">4 sec</option>
-              <option value="5">5 sec</option>
-=======
               <option value="3">3 sec</option>
               <option value="5" selected>5 sec</option>
               <option value="10">10 sec</option>
               <option value="30">30 sec</option>
               <option value="60">60 sec</option>
->>>>>>> c09adb6c
             </select>
           </div>
           <div class="playback-rate-container">
